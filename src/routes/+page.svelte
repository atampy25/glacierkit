<script lang="ts">
	import FileBrowser from "$lib/tools/FileBrowser.svelte"
	import Settings from "$lib/tools/Settings.svelte"
	import { event, typedEntries } from "$lib/utils"
	import Folders from "carbon-icons-svelte/lib/Folders.svelte"
	import Box from "carbon-icons-svelte/lib/Box.svelte"
	import SettingsIcon from "carbon-icons-svelte/lib/Settings.svelte"
	import GameBrowser from "$lib/tools/GameBrowser.svelte"
	import ToolButton from "$lib/components/ToolButton.svelte"
	import { Button, ToastNotification } from "carbon-components-svelte"
	import { beforeUpdate, onDestroy, onMount } from "svelte"
	import { listen } from "@tauri-apps/api/event"
	import type { Announcement, EditorType, Request } from "$lib/bindings-types"
	import { Splitpanes, Pane } from "svelte-splitpanes"
	import Close from "carbon-icons-svelte/lib/Close.svelte"
	import Save from "carbon-icons-svelte/lib/Save.svelte"
	import NilEditor from "$lib/editors/nil/NilEditor.svelte"
	import TextEditor from "$lib/editors/text/TextEditor.svelte"
	import EntityEditor from "$lib/editors/entity/EntityEditor.svelte"
	import TextSelection from "carbon-icons-svelte/lib/TextSelection.svelte"
	import TextTransformer from "$lib/tools/TextTransformer.svelte"
	import { shortcut } from "$lib/shortcut"
	import { SortableList } from "@jhubbardsf/svelte-sortablejs"
	import Idea from "carbon-icons-svelte/lib/Idea.svelte"
	import ResourceOverviewEditor from "$lib/editors/resourceoverview/ResourceOverviewEditor.svelte"
	import { trackEvent } from "$lib/utils"
	import RepositoryPatchEditor from "$lib/editors/repositorypatch/RepositoryPatchEditor.svelte"
	import UnlockablesPatchEditor from "$lib/editors/unlockablespatch/UnlockablesPatchEditor.svelte"
	import Search from "carbon-icons-svelte/lib/Search.svelte"
	import ContentSearch from "$lib/tools/ContentSearch.svelte"
	import ContentSearchResultsEditor from "$lib/editors/contentsearchresults/ContentSearchResultsEditor.svelte"
<<<<<<< HEAD
	import QuickStartEditor from "$lib/editors/quickstart/QuickStartEditor.svelte"
	import { open, confirm } from "@tauri-apps/api/dialog"
=======
	import { open, confirm } from "@tauri-apps/plugin-dialog"
>>>>>>> 79040bf7
	import { help } from "$lib/helpray"

	const hints = [
		"You can switch between tabs with Ctrl-PageUp and Ctrl-PageDown (or Ctrl-Tab and Ctrl-Shift-Tab).",
		"You can save the active tab with Ctrl-S, or close it with Ctrl-W.",
		"Drag a valid template (entity, class, etc.) from the Game Content panel to the entity tree to create a new sub-entity with the given factory/blueprint.",
		"Generate random UUIDs, calculate game hashes from paths, or calculate localisation hashes from strings with the Text Tools panel.",
		"Pre-made templates for NPCs, logic entities and more are available from the Templates menu after right-clicking an entity.",
		"Want to turn an existing entity.json file into a patch, or vice-versa? Right-click the entry in the Files panel and press Convert to Entity/Patch.",
		"You can right-click a QuickEntity file and press Normalise to merge property overrides, sort keys and pad entity IDs to 16 characters.",
		"If you want to quickly edit a file externally, right-click it and press Show in Explorer to open its containing folder in Windows Explorer.",
		"The Help menu shows the default property values of a template or module, as well as the input and output pins it accepts. You can access it by right-clicking any entity in the tree.",
		"Changes that you make externally to your project folder are automatically synced to the Files panel in GlacierKit.",
		"Press Ctrl-Space to trigger intellisense in JSON editors - this can show you what properties are available and what their default values are.",
		'Right-click an entity\'s "factory" field and press "Open factory in new tab" or click on it and press F12 to quickly inspect its underlying template.',
		'You can visualise a ZCurve by right-clicking the property\'s name and pressing "Visualise curve".',
		'You can follow entity references by right-clicking the entity ID and pressing "Follow reference", or by pressing F12.',
		"Press F1 in any JSON editor to access the Command Palette, which lets you perform common operations like transforming text to lowercase/uppercase, or deleting duplicate lines.",
		'You can use Find and Replace in any JSON editor with Ctrl-H, or by pressing F1 and typing "replace".',
		"Right-click an entry in the Game Content panel to copy its hash or path.",
		"You can middle-click on a dependency in a Resource Overview to open it in a new tab.",
		"Convert between repository.json/unlockables.json files and JSON.patch.json files easily by right-clicking them in the Files panel.",
		"Many kinds of file can be previewed directly in the Resource Overview, including textures and sound files.",
		"Separate multiple search terms with spaces to find only items which match all of the search terms.",
		"Installing the ZHMModSDK and its Editor mod will allow you to modify entity positions and properties visually and in real time, and sync these with GlacierKit.",
		"You can open a file from outside of your current project by pressing CTRL-O.",
		"You can hide/unhide the tool side-bar by pressing CTRL-b"
	]

	let hint = hints[Math.floor(Math.random() * hints.length)]

	let announcements: Announcement[] = []

	let seenAnnouncements: string[] = []

	const tools = {
		FileBrowser: {
			name: "Files",
			icon: Folders,
			component: FileBrowser
		},
		GameBrowser: {
			name: "Game content",
			icon: Box,
			component: GameBrowser
		},
		ContentSearch: {
			name: "Advanced search",
			icon: Search,
			component: ContentSearch
		},
		TextTransformer: {
			name: "Text tools",
			icon: TextSelection,
			component: TextTransformer
		},
		Settings: {
			name: "Settings",
			icon: SettingsIcon,
			component: Settings
		}
	} as const

	let selectedTool: keyof typeof tools = "FileBrowser"

	const toolComponents: Record<keyof typeof tools, { handleRequest: (request: any) => Promise<void> }> = ({} as unknown as null)!

	function getEditor(editorType: EditorType) {
		switch (editorType.type) {
			case "Nil":
				return NilEditor

			case "QuickStart":
				return QuickStartEditor

			case "Text":
				return TextEditor

			case "QNEntity":
			case "QNPatch":
				return EntityEditor

			case "ResourceOverview":
				return ResourceOverviewEditor

			case "RepositoryPatch":
				return RepositoryPatchEditor

			case "UnlockablesPatch":
				return UnlockablesPatchEditor

			case "ContentSearchResults":
				return ContentSearchResultsEditor

			default:
				editorType satisfies never
				return NilEditor
		}
	}

	let tabs: {
		id: string
		name: string
		editor: ReturnType<typeof getEditor>
		unsaved: boolean
	}[] = []

	const tabComponents: Record<string, { handleRequest: (request: any) => Promise<void> }> = {}

	let activeTab: string | null = null

	onMount(async () => {
		await event({
			type: "editor",
			data: {
				type: "quickStart",
				data: {
					type: "create"
				}
			}
		})
	})

	let destroyFunc = { run: () => {} }
	onDestroy(() => {
		destroyFunc.run()
	})

	let hasListened = false

	beforeUpdate(async () => {
		if (!hasListened) {
			hasListened = true

			const unlisten = await listen("request", ({ payload: request }: { payload: Request }) => {
				switch (request.type) {
					case "tool":
						switch (request.data.type) {
							case "fileBrowser":
								void toolComponents.FileBrowser.handleRequest?.(request.data.data)
								break

							case "settings":
								void toolComponents.Settings.handleRequest?.(request.data.data)
								break

							case "gameBrowser":
								void toolComponents.GameBrowser.handleRequest?.(request.data.data)
								break

							case "contentSearch":
								void toolComponents.ContentSearch.handleRequest?.(request.data.data)
								break

							default:
								request.data satisfies never
								break
						}
						break

					case "global":
						switch (request.data.type) {
							case "errorReport":
							case "setWindowTitle":
							case "computeJSONPatchAndSave":
							case "requestLastPanicUpload":
							case "logUploadRejected":
								// Handled by +layout.svelte
								break

							case "initialiseDynamics":
								announcements = request.data.data.dynamics.announcements
								seenAnnouncements = request.data.data.seen_announcements
								break

							case "createTab":
								tabs = [
									...tabs,
									{
										id: request.data.data.id,
										name: request.data.data.name,
										unsaved: false,
										editor: getEditor(request.data.data.editor_type)
									}
								]

								activeTab = request.data.data.id
								break

							case "setTabUnsaved":
								const id = request.data.data.id
								tabs.find((a) => a.id === id)!.unsaved = request.data.data.unsaved
								tabs = tabs
								break

							case "selectTab":
								activeTab = request.data.data
								break

							case "removeTab":
								const tabId = request.data.data

								const tabIndex = tabs.findIndex((a) => a.id === tabId)
								tabs = tabs.filter((a) => a.id !== tabId)

								if (activeTab === request.data.data) {
									activeTab = tabs.at(Math.max(tabIndex - 1, 0))?.id || null
								}

								void event({
									type: "global",
									data: {
										type: "selectTab",
										data: activeTab
									}
								})
								break

							case "renameTab":
								const id2 = request.data.data.id
								tabs.find((a) => a.id === id2)!.name = request.data.data.new_name
								tabs = tabs
								break

							default:
								request.data satisfies never
								break
						}
						break

					case "editor":
						switch (request.data.type) {
							case "quickStart":
								void tabComponents[request.data.data.data.id].handleRequest?.(request.data.data)
								break
							case "text":
								void tabComponents[request.data.data.data.id].handleRequest?.(request.data.data)
								break

							case "entity":
								void tabComponents[request.data.data.data.data.editor_id].handleRequest?.(request.data.data)
								break

							case "resourceOverview":
								void tabComponents[request.data.data.data.id].handleRequest?.(request.data.data)
								break

							case "repositoryPatch":
								void tabComponents[request.data.data.data.id].handleRequest?.(request.data.data)
								break

							case "unlockablesPatch":
								void tabComponents[request.data.data.data.id].handleRequest?.(request.data.data)
								break

							case "contentSearchResults":
								void tabComponents[request.data.data.data.id].handleRequest?.(request.data.data)
								break

							default:
								request.data satisfies never
								break
						}
						break

					default:
						request satisfies never
						break
				}
			})

			destroyFunc.run = unlisten
		}
	})

	let toolPaneWidth: number = 20
	let previousPaneWidth: number = 20

	function handleSnapEase(event: CustomEvent<{ size: number }[]>, pane_index: number, min_size: number, snap_bound: number) {
		const newSize = event.detail[pane_index].size

		if (newSize < min_size && newSize > snap_bound) {
			toolPaneWidth = min_size
		} else if (newSize < snap_bound) {
			toolPaneWidth = 0
		}
	}
</script>

<svelte:window
	use:shortcut={{
		key: "s",
		control: true,
		callback: async () => {
			if (activeTab && tabs.find((a) => a.id === activeTab)?.unsaved) {
				trackEvent("Save tab using CTRL-S")

				await event({
					type: "global",
					data: {
						type: "saveTab",
						data: activeTab
					}
				})
			}
		}
	}}
	use:shortcut={{
		key: "w",
		control: true,
		callback: async () => {
			if (activeTab) {
				if (tabs.find((a) => a.id === activeTab)?.unsaved) {
					const result = await confirm("This tab has unsaved changes. Are you sure you want to close it?", {
						okLabel: "Don't Save",
						cancelLabel: "Cancel",
						title: "Unsaved changes",
						type: "warning"
					})

					if (!result) {
						return
					}
				}

				trackEvent("Close tab using CTRL-W")

				await event({
					type: "global",
					data: {
						type: "removeTab",
						data: activeTab
					}
				})
			}
		}
	}}
	use:shortcut={{
		key: "Tab",
		control: true,
		callback: async () => {
			if (tabs.length) {
				trackEvent("Cycle tab forward using CTRL-Tab")

				if (activeTab) {
					activeTab = tabs[(tabs.findIndex((a) => a.id === activeTab) + 1) % tabs.length].id
				} else {
					activeTab = tabs[0].id
				}

				await event({
					type: "global",
					data: {
						type: "selectTab",
						data: activeTab
					}
				})
			}
		}
	}}
	use:shortcut={{
		key: "PageDown",
		control: true,
		callback: async () => {
			if (tabs.length) {
				trackEvent("Cycle tab forward using CTRL-PgDown")

				if (activeTab) {
					activeTab = tabs[(tabs.findIndex((a) => a.id === activeTab) + 1) % tabs.length].id
				} else {
					activeTab = tabs[0].id
				}

				await event({
					type: "global",
					data: {
						type: "selectTab",
						data: activeTab
					}
				})
			}
		}
	}}
	use:shortcut={{
		key: "Tab",
		control: true,
		shift: true,
		callback: async () => {
			if (tabs.length) {
				trackEvent("Cycle tab backward using CTRL-Shift-Tab")

				if (activeTab) {
					const nextLeft = tabs.findIndex((a) => a.id === activeTab) - 1
					activeTab = tabs[nextLeft >= 0 ? nextLeft : tabs.length - 1].id
				} else {
					activeTab = tabs[0].id
				}

				await event({
					type: "global",
					data: {
						type: "selectTab",
						data: activeTab
					}
				})
			}
		}
	}}
	use:shortcut={{
		key: "PageUp",
		control: true,
		callback: async () => {
			if (tabs.length) {
				trackEvent("Cycle tab backward using CTRL-PgUp")

				if (activeTab) {
					const nextLeft = tabs.findIndex((a) => a.id === activeTab) - 1
					activeTab = tabs[nextLeft >= 0 ? nextLeft : tabs.length - 1].id
				} else {
					activeTab = tabs[0].id
				}

				await event({
					type: "global",
					data: {
						type: "selectTab",
						data: activeTab
					}
				})
			}
		}
	}}
	use:shortcut={{
		key: "o",
		control: true,
		callback: async () => {
			trackEvent("Open file using CTRL-O")

			await event({
				type: "global",
				data: {
					type: "selectAndOpenFile"
				}
			})
		}
	}}
	use:shortcut={{
		key: "O",
		control: true,
		shift: true,
		callback: async () => {
			trackEvent("Load workspace using CTRL-SHIFT-O")

			const path = await open({
				title: "Select the project folder",
				directory: true
			})

			if (typeof path === "string") {
				await event({ type: "global", data: { type: "loadWorkspace", data: path } })
			}
		}
	}}
	use:shortcut={{
		key: "b",
		control: true,
		shift: false,
		callback: async (e) => {
			e.preventDefault?.()
			await trackEvent("Fold/Unfold the tool pane")

			if (toolPaneWidth == 0) {
				toolPaneWidth = previousPaneWidth
			} else {
				previousPaneWidth = toolPaneWidth
				toolPaneWidth = 0
			}
		}
	}}
/>

<div class="h-full w-full flex">
	<div class="w-14 bg-neutral-900 flex flex-col" use:help={{ title: "Tools", description: "The left pane contains tools, which you can select here." }}>
		{#each typedEntries(tools) as [toolID, tool] (toolID)}
			<ToolButton
				icon={tool.icon}
				on:click={() => {
					selectedTool = toolID
					if (toolPaneWidth == 0) {
						toolPaneWidth = previousPaneWidth
					}
				}}
				selected={selectedTool === toolID}
				tooltip={tool.name}
			/>
		{/each}
	</div>
	<div style="width: calc(100vw - 3.5rem)">
		<Splitpanes
			theme=""
			on:resize={(event) => {
				handleSnapEase(event, 0, 15, 8)
			}}
		>
			<Pane bind:size={toolPaneWidth}>
				<div class="w-full h-full bg-[#202020]">
					{#each typedEntries(tools) as [toolID, tool] (toolID)}
						<div class="w-full h-full" class:hidden={selectedTool !== toolID}>
							<svelte:component this={tool.component} bind:this={toolComponents[toolID]} />
						</div>
					{/each}
				</div>
			</Pane>
			<Pane class="h-full">
				<div class="h-full w-full flex flex-col py-2 pr-2 gap-2">
					{#if tabs.length}
						<SortableList
							class="h-10 flex-shrink-0 bg-[#202020] flex overflow-x-auto overflow-y-hidden"
							animation={150}
							forceFallback
							fallbackTolerance={5}
							onEnd={(evt) => {
								trackEvent("Reorder tabs by dragging")

								tabs.splice(evt.newIndex, 0, tabs.splice(evt.oldIndex, 1)[0])
								tabs = tabs
							}}
						>
							{#each tabs as tab (tab.id)}
								<div
									class="select-none h-full pl-4 pr-1 flex gap-2 items-center justify-center cursor-pointer border-solid border-b-white"
									class:border-b={activeTab === tab.id}
									on:click|self={async () => {
										if (activeTab !== tab.id) {
											activeTab = tab.id

											await event({
												type: "global",
												data: {
													type: "selectTab",
													data: tab.id
												}
											})
										}
									}}
									on:mousedown={async (e) => {
										if (e.button === 1) {
											e.preventDefault()

											if (tab.unsaved) {
												const result = await confirm("This tab has unsaved changes. Are you sure you want to close it?", {
													okLabel: "Don't Save",
													cancelLabel: "Cancel",
													title: "Unsaved changes",
													type: "warning"
												})

												if (!result) {
													return
												}
											}

											trackEvent("Close tab using middle-click")

											await event({
												type: "global",
												data: {
													type: "removeTab",
													data: tab.id
												}
											})
										}
									}}
									use:help={{ title: "Tabs", description: "Each file or editor has an associated tab. You can reorder tabs by dragging." }}
								>
									{tab.name}
									<div class="flex">
										{#if tab.unsaved}
											<Button
												kind="ghost"
												size="field"
												icon={Save}
												iconDescription="Save (CTRL-S)"
												on:click={async () => {
													trackEvent("Save tab using button")

													await event({
														type: "global",
														data: {
															type: "saveTab",
															data: tab.id
														}
													})
												}}
											/>
										{/if}
										<Button
											kind="ghost"
											size="field"
											icon={Close}
											iconDescription="Close (CTRL-W)"
											on:click={async () => {
												if (tab.unsaved) {
													const result = await confirm("This tab has unsaved changes. Are you sure you want to close it?", {
														okLabel: "Don't Save",
														cancelLabel: "Cancel",
														title: "Unsaved changes",
														type: "warning"
													})

													if (!result) {
														return
													}
												}

												trackEvent("Close tab using button")

												await event({
													type: "global",
													data: {
														type: "removeTab",
														data: tab.id
													}
												})
											}}
										/>
									</div>
								</div>
							{/each}
						</SortableList>
						{#each tabs as tab (tab.id)}
							<div class="flex-grow overflow-auto" class:hidden={activeTab !== tab.id}>
								<svelte:component this={tab.editor} bind:this={tabComponents[tab.id]} id={tab.id} />
							</div>
						{/each}
						{#if !activeTab}
							<div class="flex-grow flex items-center justify-center">
								<div class="text-center">
									<h1>Welcome to GlacierKit</h1>
									<p>Select a tab above to edit it here.</p>
								</div>
							</div>
						{/if}
					{:else}
						<div class="flex-grow flex items-center justify-center">
							<div class="text-center">
								<h1>GlacierKit</h1>
								{#if announcements.length}
									<div class="flex-col items-center -mb-4" use:help={{ title: "Announcements", description: "Any important announcements are displayed here." }}>
										{#each announcements as announcement (announcement.id)}
											{#if new Date().getTime() < (announcement.until || Number.MAX_VALUE) && !seenAnnouncements.includes(announcement.id)}
												<div class="text-left -mb-2 flex items-center justify-center -mr-4">
													<ToastNotification
														lowContrast
														kind={announcement.kind === "warning" ? "warning-alt" : announcement.kind}
														title={announcement.title}
														hideCloseButton={announcement.persistent}
														on:close={async () => {
															seenAnnouncements = [...seenAnnouncements, announcement.id]

															await event({
																type: "global",
																data: {
																	type: "setSeenAnnouncements",
																	data: seenAnnouncements
																}
															})
														}}
													>
														<div slot="subtitle">{@html announcement.description}</div>
													</ToastNotification>
												</div>
											{/if}
										{/each}
									</div>
								{/if}
								<!-- svelte-ignore a11y-no-noninteractive-element-interactions -->
								<div
									class="mt-8 mx-16 flex gap-2 items-center text-neutral-300 cursor-pointer leading-snug"
									on:click={() => {
										hint = hints[(hints.indexOf(hint) + 1) % hints.length]
									}}
									use:help={{ title: "Hint", description: "A (hopefully) helpful hint." }}><Idea size={20} />{hint}</div
								>
							</div>
						</div>
					{/if}
				</div>
			</Pane>
		</Splitpanes>
	</div>
</div><|MERGE_RESOLUTION|>--- conflicted
+++ resolved
@@ -29,12 +29,7 @@
 	import Search from "carbon-icons-svelte/lib/Search.svelte"
 	import ContentSearch from "$lib/tools/ContentSearch.svelte"
 	import ContentSearchResultsEditor from "$lib/editors/contentsearchresults/ContentSearchResultsEditor.svelte"
-<<<<<<< HEAD
-	import QuickStartEditor from "$lib/editors/quickstart/QuickStartEditor.svelte"
-	import { open, confirm } from "@tauri-apps/api/dialog"
-=======
 	import { open, confirm } from "@tauri-apps/plugin-dialog"
->>>>>>> 79040bf7
 	import { help } from "$lib/helpray"
 
 	const hints = [
