--- conflicted
+++ resolved
@@ -1,28 +1,22 @@
 <script lang="ts">
 	import jQuery from "jquery"
 	import "jstree"
-<<<<<<< HEAD
 	import { onMount } from "svelte"
 	import { join, sep } from "@tauri-apps/api/path"
-=======
 	import { createEventDispatcher, onDestroy, onMount } from "svelte"
 	import { join, sep as getSep } from "@tauri-apps/api/path"
->>>>>>> 79040bf7
 	import type { FileBrowserRequest } from "$lib/bindings-types"
 	import { Button, OverflowMenu, OverflowMenuItem, Search, Truncate } from "carbon-components-svelte"
 	import { event, showInFolder } from "$lib/utils"
-<<<<<<< HEAD
 	import { v4 } from "uuid"
 	import Filter from "carbon-icons-svelte/lib/Filter.svelte"
 	import { trackEvent } from "@aptabase/tauri"
-=======
 	import { open } from "@tauri-apps/plugin-dialog"
 	import FolderAdd from "carbon-icons-svelte/lib/FolderAdd.svelte"
 	import { v4 } from "uuid"
 	import Filter from "carbon-icons-svelte/lib/Filter.svelte"
 	import { trackEvent } from "$lib/utils"
 	import { readTextFile } from "@tauri-apps/plugin-fs"
->>>>>>> 79040bf7
 	import { help } from "$lib/helpray"
 	import { ArrowUpRight } from "carbon-icons-svelte"
 
